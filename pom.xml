--- conflicted
+++ resolved
@@ -3,11 +3,7 @@
 
     <groupId>org.redisson</groupId>
     <artifactId>redisson-parent</artifactId>
-<<<<<<< HEAD
-    <version>3.3.3-SNAPSHOT</version>
-=======
-    <version>2.9.1-SNAPSHOT</version>
->>>>>>> 30d0074e
+    <version>3.4.0-SNAPSHOT</version>
     <packaging>pom</packaging>
 
     <name>Redisson</name>
