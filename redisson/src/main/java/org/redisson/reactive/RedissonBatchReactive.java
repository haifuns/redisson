--- conflicted
+++ resolved
@@ -15,12 +15,8 @@
  */
 package org.redisson.reactive;
 
-<<<<<<< HEAD
-import java.util.List;
+import java.util.concurrent.TimeUnit;
 import java.util.function.Supplier;
-=======
-import java.util.concurrent.TimeUnit;
->>>>>>> 2a24ad85
 
 import org.reactivestreams.Publisher;
 import org.redisson.api.BatchResult;
@@ -61,9 +57,6 @@
     private final CommandReactiveBatchService executorService;
     private final CommandReactiveService commandExecutor;
 
-<<<<<<< HEAD
-    public RedissonBatchReactive(EvictionScheduler evictionScheduler, ConnectionManager connectionManager, CommandReactiveService commandExecutor) {
-=======
     private long timeout;
     private int retryAttempts;
     private long retryInterval;
@@ -72,8 +65,7 @@
     private long syncTimeout;
     private boolean skipResult;
     
-    public RedissonBatchReactive(EvictionScheduler evictionScheduler, ConnectionManager connectionManager) {
->>>>>>> 2a24ad85
+    public RedissonBatchReactive(EvictionScheduler evictionScheduler, ConnectionManager connectionManager, CommandReactiveService commandExecutor) {
         this.evictionScheduler = evictionScheduler;
         this.executorService = new CommandReactiveBatchService(connectionManager);
         this.commandExecutor = commandExecutor;
@@ -225,20 +217,15 @@
     }
 
     @Override
-<<<<<<< HEAD
-    public Publisher<List<?>> execute() {
-        return commandExecutor.reactive(new Supplier<RFuture<List<?>>>() {
-=======
     public Publisher<BatchResult<?>> execute() {
-        return new NettyFuturePublisher<BatchResult<?>>(new Supplier<RFuture<BatchResult<?>>>() {
->>>>>>> 2a24ad85
+        return commandExecutor.reactive(new Supplier<RFuture<BatchResult<?>>>() {
             @Override
             public RFuture<BatchResult<?>> get() {
                 return executorService.executeAsync(syncSlaves, syncTimeout, skipResult, timeout, retryAttempts, retryInterval);
             }
         });
     }
-    
+
     @Override
     public RBatchReactive syncSlaves(int slaves, long timeout, TimeUnit unit) {
         this.syncSlaves = slaves;
