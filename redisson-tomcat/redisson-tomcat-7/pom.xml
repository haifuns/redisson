<project xmlns="http://maven.apache.org/POM/4.0.0" xmlns:xsi="http://www.w3.org/2001/XMLSchema-instance" xsi:schemaLocation="http://maven.apache.org/POM/4.0.0 http://maven.apache.org/xsd/maven-4.0.0.xsd">
    <modelVersion>4.0.0</modelVersion>

    <parent>
        <groupId>org.redisson</groupId>
        <artifactId>redisson-tomcat</artifactId>
<<<<<<< HEAD
        <version>3.3.3-SNAPSHOT</version>
=======
        <version>2.9.1-SNAPSHOT</version>
>>>>>>> 30d0074e
        <relativePath>../</relativePath>
    </parent>

    <artifactId>redisson-tomcat-7</artifactId>
    <packaging>jar</packaging>

    <name>Redisson/Tomcat-7</name>

    <dependencies>
        <dependency>
            <groupId>org.apache.tomcat.embed</groupId>
            <artifactId>tomcat-embed-core</artifactId>
            <version>7.0.73</version>
            <scope>provided</scope>
        </dependency>
        <dependency>
            <groupId>org.apache.tomcat.embed</groupId>
            <artifactId>tomcat-embed-logging-juli</artifactId>
            <version>7.0.73</version>
            <scope>provided</scope>
        </dependency>
        <dependency>
            <groupId>org.apache.tomcat.embed</groupId>
            <artifactId>tomcat-embed-jasper</artifactId>
            <version>7.0.73</version>
            <scope>provided</scope>
        </dependency>
        <dependency>
            <groupId>org.apache.tomcat</groupId>
            <artifactId>tomcat-jasper</artifactId>
            <version>7.0.73</version>
            <scope>provided</scope>
        </dependency>
    </dependencies>

    <build>
        <plugins>
            <plugin>
                <groupId>com.mycila</groupId>
                <artifactId>license-maven-plugin</artifactId>
                <version>3.0</version>
                <configuration>
                    <basedir>${basedir}</basedir>
                    <header>${basedir}/../../header.txt</header>
                    <quiet>false</quiet>
                    <failIfMissing>true</failIfMissing>
                    <aggregate>false</aggregate>
                    <includes>
                        <include>src/main/java/org/redisson/</include>
                    </includes>
                    <excludes>
                        <exclude>target/**</exclude>
                    </excludes>
                    <useDefaultExcludes>true</useDefaultExcludes>
                    <mapping>
                        <java>JAVADOC_STYLE</java>
                    </mapping>
                    <strictCheck>true</strictCheck>
                    <useDefaultMapping>true</useDefaultMapping>
                    <encoding>UTF-8</encoding>
                </configuration>
                <executions>
                    <execution>
                        <goals>
                            <goal>check</goal>
                        </goals>
                    </execution>
                </executions>
            </plugin>

        </plugins>
    </build>


</project><|MERGE_RESOLUTION|>--- conflicted
+++ resolved
@@ -4,11 +4,7 @@
     <parent>
         <groupId>org.redisson</groupId>
         <artifactId>redisson-tomcat</artifactId>
-<<<<<<< HEAD
-        <version>3.3.3-SNAPSHOT</version>
-=======
-        <version>2.9.1-SNAPSHOT</version>
->>>>>>> 30d0074e
+        <version>3.4.0-SNAPSHOT</version>
         <relativePath>../</relativePath>
     </parent>
 
